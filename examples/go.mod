module sql-adapter-examples

go 1.23.0

replace github.com/Blank-Xu/sql-adapter => ../.

require (
	github.com/Blank-Xu/sql-adapter v0.0.0-00010101000000-000000000000
	github.com/casbin/casbin/v2 v2.109.0
	github.com/go-sql-driver/mysql v1.9.3
	github.com/jmoiron/sqlx v1.4.0
	gorm.io/driver/mysql v1.6.0
<<<<<<< HEAD
	gorm.io/gorm v1.30.1
	xorm.io/xorm v1.3.9
=======
	gorm.io/gorm v1.30.0
	xorm.io/xorm v1.3.10
>>>>>>> 8757502c
)

require (
	filippo.io/edwards25519 v1.1.0 // indirect
	github.com/bmatcuk/doublestar/v4 v4.8.1 // indirect
	github.com/casbin/govaluate v1.3.0 // indirect
	github.com/goccy/go-json v0.8.1 // indirect
	github.com/golang/snappy v0.0.4 // indirect
	github.com/jinzhu/inflection v1.0.0 // indirect
	github.com/jinzhu/now v1.1.5 // indirect
	github.com/json-iterator/go v1.1.12 // indirect
	github.com/modern-go/concurrent v0.0.0-20180228061459-e0a39a4cb421 // indirect
	github.com/modern-go/reflect2 v1.0.2 // indirect
	github.com/syndtr/goleveldb v1.0.0 // indirect
	golang.org/x/text v0.20.0 // indirect
	xorm.io/builder v0.3.11-0.20220531020008-1bd24a7dc978 // indirect
)<|MERGE_RESOLUTION|>--- conflicted
+++ resolved
@@ -10,13 +10,8 @@
 	github.com/go-sql-driver/mysql v1.9.3
 	github.com/jmoiron/sqlx v1.4.0
 	gorm.io/driver/mysql v1.6.0
-<<<<<<< HEAD
 	gorm.io/gorm v1.30.1
-	xorm.io/xorm v1.3.9
-=======
-	gorm.io/gorm v1.30.0
 	xorm.io/xorm v1.3.10
->>>>>>> 8757502c
 )
 
 require (
